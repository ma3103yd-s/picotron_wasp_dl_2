--- conflicted
+++ resolved
@@ -4,20 +4,11 @@
 import torch.nn as nn
 import torch.nn.functional as F
 import picotron.process_group_manager as pgm
-<<<<<<< HEAD
-from picotron.tensor_parallel.tp_communications import Reduce, Gather, Copy, split_tensor_along_last_dim
+from picotron.tensor_parallel.tp_communications import Reduce, Gather, linear_with_all_reduce, linear_with_async_all_reduce
 
 def apply_tensor_parallel(model):
 
     def _replace_module(_module, _linear_proj_name, _style, args={}):
-=======
-from functools import partial
-import torch.nn.init as init
-from picotron.tensor_parallel.tp_communications import gather_from_model_parallel_region, linear_with_all_reduce, linear_with_async_all_reduce, reduce_from_model_parallel_region
-
-def apply_tensor_parallel(model, init_method):
-    def _replace_module(_module, _linear_proj_name, _style, _init_method, args={}):
->>>>>>> 55efb321
         assert _style in ["column", "row", 'vocab']
         linear_layer = getattr(_module, _linear_proj_name)
         
@@ -60,12 +51,6 @@
     
     return model
 
-class ColumnParallelLinear(nn.Module):
-
-<<<<<<< HEAD
-    def __init__(self, in_features: int, out_features: int, bias: bool, gather_output: bool = False):
-        
-=======
 class ColumnParallelLinear(torch.nn.Module):
     """Column Parallel Linear layer
     Y = XW + b, where weight matrix W is parallelized along its second dimension. W = [W_1, ..., W_p]
@@ -83,11 +68,9 @@
         in_features: int,
         out_features: int,
         bias: bool = False,
-        init_method: Callable[[torch.Tensor], torch.Tensor] = init.xavier_normal_,
         gather_output: bool = False,
         async_all_reduce: bool = True,
     ) -> None:
->>>>>>> 55efb321
         super(ColumnParallelLinear, self).__init__()
 
         self.tp_world_size = pgm.process_group_manager.tp_world_size
@@ -98,12 +81,8 @@
         assert out_features % self.tp_world_size == 0, "Hidden dimension must be divisible by the tensor parallel world size"
         self.output_size_per_partition = out_features // self.tp_world_size
         self.gather_output = gather_output
-<<<<<<< HEAD
-     
-=======
         self.async_all_reduce = async_all_reduce
         # Allocate space for the weight and bias
->>>>>>> 55efb321
         # Note: torch.nn.functional.linear performs XW^T + b so we exchange the order of dimensions
         self.weight = nn.Parameter(torch.Tensor(self.output_size_per_partition, self.in_features)) # W_i
         if bias:
@@ -115,7 +94,6 @@
 
         self.reset_parameters()
 
-<<<<<<< HEAD
     def reset_parameters(self):
         # Initialize weight tensor with the default initialization method used for nn.Linear in PyTorch
         master_weight = torch.empty(
@@ -134,24 +112,34 @@
         # Split the model into size of self.output_size_per_partition
         weight_list = torch.split(master_weight, self.output_size_per_partition, dim=0)
         self.weight.data = weight_list[self.tp_rank].contiguous()
-
-    def forward(self, input):
-        input_parallel = Copy.apply(input)
-        # XW_i^T + b, output is Y_i
-        output = F.linear(input_parallel, self.weight, self.bias)
-=======
-    def forward(self, input_: torch.Tensor) -> torch.Tensor:  
+    
+    def forward(self, input: torch.Tensor) -> torch.Tensor:  
         if self.async_all_reduce:
-            output = linear_with_async_all_reduce(input_, self.weight, self.bias) 
-        else:
-            output = linear_with_all_reduce(input_, self.weight, self.bias) 
->>>>>>> 55efb321
+            output = linear_with_async_all_reduce(input, self.weight, self.bias) 
+        else:
+            output = linear_with_all_reduce(input, self.weight, self.bias) 
         if self.gather_output:
             output = Gather.apply(output)
         return output
     
 class RowParallelLinear(nn.Module):
-    
+    """Linear layer with row parallelism.
+    Y = XW + b. W is parallelized along its first dimension and X along its second dimension as:
+               -   -
+              | W_1 |
+              | .   |
+          W = | .   |        X = [X_1, ..., X_p]
+              | .   |
+              | W_p |
+               -   -
+    We assume that X is already parallelized. This is the case after ColumnParallelLinear.
+    This module returns the results of Y = sum(X_i * W_i + b_i) in the forward method.
+    Arguments:
+        in_features: first dimension of matrix W.
+        out_features: second dimension of matrix W.
+        bias: If true, add bias
+        init_method: method to initialize weights.
+    """
     def __init__(self, in_features: int, out_features: int, bias: bool):
         super(RowParallelLinear, self).__init__()
 
